#include <iostream>

#include "Actors/CAFServer.hpp"

using namespace iotdb;
using namespace caf;

bool CAFServer::start(
    const infer_handle_from_class_t<CoordinatorActor>& coordinatorActorHandle) {

  CoordinatorActorConfig actorCoordinatorConfig;
  actorCoordinatorConfig.load<io::middleman>();

  //Prepare Actor System
  actor_system actorSystem { actorCoordinatorConfig };
  //Setup then logging
  setupLogging();

  cout << "*** trying to publish at port "
       << actorCoordinatorConfig.publish_port << endl;
  auto expected_port = io::publish(coordinatorActorHandle,
                                   actorCoordinatorConfig.publish_port);
  if (!expected_port) {
    std::cerr << "*** publish failed: "
        << actorSystem.render(expected_port.error()) << endl;
    return false;
  }
  cout << "*** coordinator successfully published at port " << *expected_port
      << endl;

  //TODO: This code is to be migrated when we create CLI based client for interacting with the actor_system

<<<<<<< HEAD
  bool done = false;

  // keeps track of requests and tries to reconnect on server failures
  auto usage =
      [] {
        cout << "Usage:" << endl
        << "  quit                                 : terminates the program" << endl
        << "  show topology (st)                   : prints the topology" << endl
        << "  show deployed (sd)          : prints the deployed queries" << endl
        << "  show running (sr)                   : prints the running queries" << endl
        << "  show operators (so)                  : prints the deployed operators for all connected devices" << endl
        << "  register <description>               : registers an example query (only 'example' string can be supplied)" << endl
        << "  deploy <description>                 : executes the example query with BottomUp strategy" << endl
        << "  delete <description>                 : deletes the example query" << endl
        << endl;
      };
  usage();

  // defining the handler outside the loop is more efficient as it avoids
  // re-creating the same object over and over again
  message_handler eval { [&](const string &cmd) {
    if (cmd != "quit") {
      cout << "Unknown command" << endl;
      return;
    }
    anon_send_exit(coordinatorActorHandle, exit_reason::user_shutdown);
    done = true;
  },
      [&](string &arg0, string &arg1) {
        if ((arg0 == "show" && arg1 == "topology") || arg0 == "st") {
          anon_send(coordinatorActorHandle, topology_json_atom::value);
        } else if ((arg0 == "show" && arg1 == "deployed") || arg0 == "sd") {
          anon_send(coordinatorActorHandle, show_registered_atom::value);
        } else if ((arg0 == "show" && arg1 == "running")|| arg0 == "sr") {
          anon_send(coordinatorActorHandle, show_running_atom::value);
        } else if ((arg0 == "show" && arg1 == "operators") || arg0 == "so") {
          anon_send(coordinatorActorHandle, show_running_operators_atom::value);
        } else if (arg0 == "deploy" && !arg1.empty()) {
          anon_send(coordinatorActorHandle, deploy_query_atom::value, arg1);
        } else if (arg0 == "delete" && !arg1.empty()) {
          anon_send(coordinatorActorHandle, deregister_query_atom::value, arg1);
        } else if (arg0 == "register" && arg1 == "example") {
          anon_send(coordinatorActorHandle, register_query_atom::value, arg1, "BottomUp");
        } else {
          cout << "Unknown command" << endl;
        }
      } };
  // read next line, split it, and feed to the eval handler
  string line;
  while (!done && std::getline(std::cin, line)) {
    line = iotdb::trim(std::move(line));  // ignore leading and trailing whitespaces
    std::vector<string> words;
    split(words, line, is_any_of(" "), token_compress_on);
    if (!message_builder(words.begin(), words.end()).apply(eval))
      usage();
  }
  return true;
=======
    bool done = false;

    // keeps track of requests and tries to reconnect on server failures
    auto usage = [] {
      cout << "Usage:" << endl
           << "  quit                                 : terminates the program" << endl
           << "  show topology                        : prints the topology" << endl
           << "  show registered                      : prints the registered queries" << endl
           << "  show running                         : prints the running queries" << endl
           << "  show operators                       : prints the deployed operators for all connected devices" << endl
           << "  register <description>               : registers an example query (only 'example' string can be supplied)"
           << endl
           << "  deploy <description>                 : executes the example query with BottomUp strategy" << endl
           << "  delete <description>                 : deletes the example query" << endl
           << endl;
    };
    usage();

    // defining the handler outside the loop is more efficient as it avoids
    // re-creating the same object over and over again
    message_handler eval{
        [&](const string& cmd) {
          if (cmd != "quit") {
              cout << "Unknown command" << endl;
              return;
          }
          anon_send_exit(coordinatorActorHandle, exit_reason::user_shutdown);
          done = true;
        },
        [&](string& arg0, string& arg1) {
          if (arg0 == "show" && arg1 == "topology") {
              anon_send(coordinatorActorHandle, topology_json_atom::value);
          } else if (arg0 == "show" && arg1 == "running") {
              anon_send(coordinatorActorHandle, show_running_atom::value);
          } else if (arg0 == "show" && arg1 == "registered") {
              anon_send(coordinatorActorHandle, show_registered_atom::value);
          } else if (arg0 == "show" && arg1 == "operators") {
              anon_send(coordinatorActorHandle, show_running_operators_atom::value);
          } else if (arg0 == "deploy" && !arg1.empty()) {
              anon_send(coordinatorActorHandle, deploy_query_atom::value, arg1);
          } else if (arg0 == "delete" && !arg1.empty()) {
              anon_send(coordinatorActorHandle, deregister_query_atom::value, arg1);
          } else if (arg0 == "register") {
              anon_send(coordinatorActorHandle, register_query_atom::value, arg1, "BottomUp");
          } else {
              cout << "Unknown command" << endl;
          }
        },
        [&](string& arg0, string& arg1, string& arg2) {
          if (arg0 == "register") {
              anon_send(coordinatorActorHandle, register_query_atom::value, arg1, arg2);
          } else {
              cout << "Unknown command" << endl;
          }
        }
    };
    // read next line, split it, and feed to the eval handler
    string line;
    while (!done && std::getline(std::cin, line)) {
        line = iotdb::trim(std::move(line)); // ignore leading and trailing whitespaces
        std::vector<string> words;
        split(words, line, is_any_of(" "), token_compress_on);
        if (!message_builder(words.begin(), words.end()).apply(eval))
            usage();
    }
    return true;
>>>>>>> 8d658065
}

void CAFServer::setupLogging() {

  // create PatternLayout
  log4cxx::LayoutPtr layoutPtr(
      new log4cxx::PatternLayout(
          "%d{MMM dd yyyy HH:mm:ss} %c:%L [%-5t] [%p] : %m%n"));

  // create FileAppender
  LOG4CXX_DECODE_CHAR(fileName, "iotdb.log");
  log4cxx::FileAppenderPtr file(new log4cxx::FileAppender(layoutPtr, fileName));

  // create ConsoleAppender
  log4cxx::ConsoleAppenderPtr console(new log4cxx::ConsoleAppender(layoutPtr));

  iotdb::logger->setLevel(log4cxx::Level::getDebug());
  iotdb::logger->addAppender(file);
  iotdb::logger->addAppender(console);

  // set log level
  log4cxx::Logger::getLogger("IOTDB")->setLevel(log4cxx::Level::getDebug());
}
<|MERGE_RESOLUTION|>--- conflicted
+++ resolved
@@ -30,7 +30,6 @@
 
   //TODO: This code is to be migrated when we create CLI based client for interacting with the actor_system
 
-<<<<<<< HEAD
   bool done = false;
 
   // keeps track of requests and tries to reconnect on server failures
@@ -72,12 +71,20 @@
           anon_send(coordinatorActorHandle, deploy_query_atom::value, arg1);
         } else if (arg0 == "delete" && !arg1.empty()) {
           anon_send(coordinatorActorHandle, deregister_query_atom::value, arg1);
-        } else if (arg0 == "register" && arg1 == "example") {
+        } else if (arg0 == "register") {
           anon_send(coordinatorActorHandle, register_query_atom::value, arg1, "BottomUp");
         } else {
           cout << "Unknown command" << endl;
         }
-      } };
+      },
+      [&](string& arg0, string& arg1, string& arg2) {
+        if (arg0 == "register") {
+          anon_send(coordinatorActorHandle, register_query_atom::value, arg1, arg2);
+        } else {
+          cout << "Unknown command" << endl;
+        }
+      }
+  };
   // read next line, split it, and feed to the eval handler
   string line;
   while (!done && std::getline(std::cin, line)) {
@@ -88,74 +95,7 @@
       usage();
   }
   return true;
-=======
-    bool done = false;
 
-    // keeps track of requests and tries to reconnect on server failures
-    auto usage = [] {
-      cout << "Usage:" << endl
-           << "  quit                                 : terminates the program" << endl
-           << "  show topology                        : prints the topology" << endl
-           << "  show registered                      : prints the registered queries" << endl
-           << "  show running                         : prints the running queries" << endl
-           << "  show operators                       : prints the deployed operators for all connected devices" << endl
-           << "  register <description>               : registers an example query (only 'example' string can be supplied)"
-           << endl
-           << "  deploy <description>                 : executes the example query with BottomUp strategy" << endl
-           << "  delete <description>                 : deletes the example query" << endl
-           << endl;
-    };
-    usage();
-
-    // defining the handler outside the loop is more efficient as it avoids
-    // re-creating the same object over and over again
-    message_handler eval{
-        [&](const string& cmd) {
-          if (cmd != "quit") {
-              cout << "Unknown command" << endl;
-              return;
-          }
-          anon_send_exit(coordinatorActorHandle, exit_reason::user_shutdown);
-          done = true;
-        },
-        [&](string& arg0, string& arg1) {
-          if (arg0 == "show" && arg1 == "topology") {
-              anon_send(coordinatorActorHandle, topology_json_atom::value);
-          } else if (arg0 == "show" && arg1 == "running") {
-              anon_send(coordinatorActorHandle, show_running_atom::value);
-          } else if (arg0 == "show" && arg1 == "registered") {
-              anon_send(coordinatorActorHandle, show_registered_atom::value);
-          } else if (arg0 == "show" && arg1 == "operators") {
-              anon_send(coordinatorActorHandle, show_running_operators_atom::value);
-          } else if (arg0 == "deploy" && !arg1.empty()) {
-              anon_send(coordinatorActorHandle, deploy_query_atom::value, arg1);
-          } else if (arg0 == "delete" && !arg1.empty()) {
-              anon_send(coordinatorActorHandle, deregister_query_atom::value, arg1);
-          } else if (arg0 == "register") {
-              anon_send(coordinatorActorHandle, register_query_atom::value, arg1, "BottomUp");
-          } else {
-              cout << "Unknown command" << endl;
-          }
-        },
-        [&](string& arg0, string& arg1, string& arg2) {
-          if (arg0 == "register") {
-              anon_send(coordinatorActorHandle, register_query_atom::value, arg1, arg2);
-          } else {
-              cout << "Unknown command" << endl;
-          }
-        }
-    };
-    // read next line, split it, and feed to the eval handler
-    string line;
-    while (!done && std::getline(std::cin, line)) {
-        line = iotdb::trim(std::move(line)); // ignore leading and trailing whitespaces
-        std::vector<string> words;
-        split(words, line, is_any_of(" "), token_compress_on);
-        if (!message_builder(words.begin(), words.end()).apply(eval))
-            usage();
-    }
-    return true;
->>>>>>> 8d658065
 }
 
 void CAFServer::setupLogging() {
