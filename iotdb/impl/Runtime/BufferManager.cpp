#include <Runtime/BufferManager.hpp>
#include <cassert>
#include <iostream>
#include <thread>
#include <utility>
#include <Util/Logger.hpp>
namespace iotdb {

BufferManager::BufferManager():mutex(), noFreeBuffer(0), releasedBuffer(0), providedBuffer(0) {
	IOTDB_DEBUG("BufferManager: Enter Constructor of BufferManager.")
	maxBufferCnt = 10000;//changed from 3
	bufferSizeInByte = 4 * 1024;//set buffer to 4KB
	IOTDB_DEBUG("BufferManager: Set maximun number of buffer to "<<  maxBufferCnt
			<< " and a bufferSize of KB:" << bufferSizeInByte/1024)
	IOTDB_DEBUG("BufferManager: initialize buffers")
	for(size_t i = 0; i < maxBufferCnt; i++)
	{
		addBuffer();
	}
}

BufferManager::~BufferManager() {
	IOTDB_DEBUG("BufferManager: Enter Destructor of BufferManager.")

  // Release memory.
  for (auto const &buffer_pool_entry : buffer_pool) {
      delete (char *) buffer_pool_entry.first->buffer;
  }
  buffer_pool.clear();
}

BufferManager &BufferManager::instance() {
  static BufferManager instance;
  return instance;
}
void BufferManager::setNumberOfBuffers(size_t size)
{
	buffer_pool.clear();
	maxBufferCnt = size;
	for(size_t i = 0; i < maxBufferCnt; i++)
	{
		addBuffer();
	}
}
void BufferManager::setBufferSize(size_t size)
{
	buffer_pool.clear();
	bufferSizeInByte = size;
	for(size_t i = 0; i < maxBufferCnt; i++)
	{
		addBuffer();
	}
}

void BufferManager::removeBuffer(TupleBufferPtr tuple_buffer){
    std::unique_lock<std::mutex> lock(mutex);

    for(auto& entry : buffer_pool)
    {
        if(entry.first.get() == tuple_buffer.get())
        {
            delete (char *) entry.first->buffer;
            buffer_pool.erase(tuple_buffer);
            IOTDB_DEBUG("BufferManager: found and remove Buffer buffer")
            return;
        }
    }
    IOTDB_DEBUG("BufferManager: could not remove buffer, buffer not found")
    return;
}

void BufferManager::addBuffer() {
	std::unique_lock<std::mutex> lock(mutex);

	char* buffer = new char[bufferSizeInByte];
	TupleBufferPtr buff = std::make_shared<TupleBuffer>(buffer, bufferSizeInByte, 0, 0);
	buffer_pool.insert(std::make_pair(buff, false));
}

TupleBufferPtr BufferManager::getBuffer() {
<<<<<<< HEAD
//  std::unique_lock<std::mutex> lock(mutex);
=======
	IOTDB_DEBUG("BufferManager: getBuffer()")

  std::unique_lock<std::mutex> lock(mutex);
  bool found = false;
  std::map<TupleBufferPtr, bool>::iterator it;
>>>>>>> 528d4a3a

  while(true)
  {
	  //find a free buffer
//	for(auto& entry : buffer_pool)
	for ( it = buffer_pool.begin(); it != buffer_pool.end(); it++ )
	{
<<<<<<< HEAD
	  if(!entry.second)//found free entry
=======
	  if(it->second == false)//found free entry
>>>>>>> 528d4a3a
	  {
		  it->second = true;

		  IOTDB_DEBUG("BufferManager: provide free buffer " <<  it->first)
		  providedBuffer++;
		  return it->first;
	  }
	}
	//add wait
	noFreeBuffer++;
	std::this_thread::sleep_for(std::chrono::seconds(1));
	IOTDB_DEBUG("BufferManager: no buffer free yet --- retry")
  }

}

<<<<<<< HEAD
size_t BufferManager::getNumberOfBuffers() {
	return buffer_pool.size();
}

size_t BufferManager::getNumberOfFreeBuffers() {
	size_t result = 0;
	for(auto& entry : buffer_pool) {
		if (!entry.second)
			result++;
	}
	return result;
}

void BufferManager::releaseBuffer(TupleBufferPtr tuple_buffer) {
=======

void BufferManager::releaseBuffer(const TupleBuffer* tuple_buffer) {
	IOTDB_DEBUG("BufferManager: releaseBuffer(TupleBufferPtr)")

	  std::unique_lock<std::mutex> lock(mutex);

	  //find a free buffer
	   for(auto& entry : buffer_pool)
	   {
		  if(entry.first.get() == tuple_buffer)//found entry
		  {
			  entry.second = false;
				IOTDB_DEBUG("BufferManager: found and release buffer")
			  entry.first->num_tuples = 0;
			  entry.first->tuple_size_bytes = 0;
			  releasedBuffer++;
			  return;
		  }
	   }
		IOTDB_ERROR("BufferManager: buffer not found")

	   assert(0);
}



void BufferManager::releaseBuffer(const TupleBufferPtr tuple_buffer) {
	IOTDB_DEBUG("BufferManager: releaseBuffer(TupleBufferPtr)")

>>>>>>> 528d4a3a
	  std::unique_lock<std::mutex> lock(mutex);

	   for(auto& entry : buffer_pool)
	   {
<<<<<<< HEAD
		  if(entry.first.get() == tuple_buffer.get())
=======
		  if(entry.first.get() == tuple_buffer.get())//found entry
>>>>>>> 528d4a3a
		  {
			  entry.second = false;
				IOTDB_DEBUG("BufferManager: found and release buffer")
			  entry.first->num_tuples = 0;
			  entry.first->tuple_size_bytes = 0;
			  releasedBuffer++;

			  return;
		  }
	   }
		IOTDB_ERROR("BufferManager: buffer not found")

	   assert(0);
}
<<<<<<< HEAD
=======

void BufferManager::printStatistics()
{
	IOTDB_INFO("BufferManager Statistics:")
	IOTDB_INFO("\t noFreeBuffer=" << noFreeBuffer)
	IOTDB_INFO("\t providedBuffer=" << providedBuffer)
	IOTDB_INFO("\t releasedBuffer=" << releasedBuffer)

}


>>>>>>> 528d4a3a
} // namespace iotdb<|MERGE_RESOLUTION|>--- conflicted
+++ resolved
@@ -78,27 +78,19 @@
 }
 
 TupleBufferPtr BufferManager::getBuffer() {
-<<<<<<< HEAD
-//  std::unique_lock<std::mutex> lock(mutex);
-=======
 	IOTDB_DEBUG("BufferManager: getBuffer()")
 
   std::unique_lock<std::mutex> lock(mutex);
   bool found = false;
   std::map<TupleBufferPtr, bool>::iterator it;
->>>>>>> 528d4a3a
 
-  while(true)
+  while(!found)
   {
 	  //find a free buffer
 //	for(auto& entry : buffer_pool)
 	for ( it = buffer_pool.begin(); it != buffer_pool.end(); it++ )
 	{
-<<<<<<< HEAD
-	  if(!entry.second)//found free entry
-=======
 	  if(it->second == false)//found free entry
->>>>>>> 528d4a3a
 	  {
 		  it->second = true;
 
@@ -115,7 +107,6 @@
 
 }
 
-<<<<<<< HEAD
 size_t BufferManager::getNumberOfBuffers() {
 	return buffer_pool.size();
 }
@@ -130,7 +121,6 @@
 }
 
 void BufferManager::releaseBuffer(TupleBufferPtr tuple_buffer) {
-=======
 
 void BufferManager::releaseBuffer(const TupleBuffer* tuple_buffer) {
 	IOTDB_DEBUG("BufferManager: releaseBuffer(TupleBufferPtr)")
@@ -160,16 +150,12 @@
 void BufferManager::releaseBuffer(const TupleBufferPtr tuple_buffer) {
 	IOTDB_DEBUG("BufferManager: releaseBuffer(TupleBufferPtr)")
 
->>>>>>> 528d4a3a
 	  std::unique_lock<std::mutex> lock(mutex);
 
+	  //find a free buffer
 	   for(auto& entry : buffer_pool)
 	   {
-<<<<<<< HEAD
-		  if(entry.first.get() == tuple_buffer.get())
-=======
 		  if(entry.first.get() == tuple_buffer.get())//found entry
->>>>>>> 528d4a3a
 		  {
 			  entry.second = false;
 				IOTDB_DEBUG("BufferManager: found and release buffer")
@@ -184,8 +170,6 @@
 
 	   assert(0);
 }
-<<<<<<< HEAD
-=======
 
 void BufferManager::printStatistics()
 {
@@ -197,5 +181,4 @@
 }
 
 
->>>>>>> 528d4a3a
 } // namespace iotdb