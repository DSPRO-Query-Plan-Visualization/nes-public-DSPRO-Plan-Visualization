--- conflicted
+++ resolved
@@ -7,18 +7,6 @@
 #include <Runtime/Dispatcher.hpp>
 #include <Runtime/PrintSink.hpp>
 #include <Util/Logger.hpp>
-<<<<<<< HEAD
-#include <Runtime/Dispatcher.hpp>
-namespace iotdb {
-
-  const DataSinkPtr createPrintSink(const Schema &schema){
-    return std::make_shared<PrintSink>(schema);
-  }
-
-PrintSink::PrintSink(const Schema &schema)
-    : DataSink(schema){}
-=======
->>>>>>> 0d3de001
 
 BOOST_CLASS_EXPORT_IMPLEMENT(iotdb::PrintSink)
 
