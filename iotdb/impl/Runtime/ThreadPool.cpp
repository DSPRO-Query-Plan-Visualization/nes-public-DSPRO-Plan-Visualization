/*
 * ThreadPool.cpp
 *
 *  Created on: Dec 19, 2018
 *      Author: zeuchste
 */

#include <Runtime/Dispatcher.hpp>
#include <Runtime/Task.hpp>
#include <Runtime/ThreadPool.hpp>
#include <Util/Logger.hpp>
#include <functional>

namespace iotdb {

ThreadPool& ThreadPool::instance()
{
    static ThreadPool instance;
    return instance;
}

ThreadPool::ThreadPool() : run(), threads(), numThreads(1) {}

ThreadPool::~ThreadPool()
{
    IOTDB_DEBUG("Threadpool: Destroying Thread Pool")
    stop();
    IOTDB_DEBUG("Dispatcher: Destroy threads Queue")
    threads.clear();
}

void ThreadPool::worker_thread()
{
    Dispatcher& dispatcher = Dispatcher::instance();
    while (run) {
        TaskPtr task = dispatcher.getWork(run);
        if (task) {
            task->execute();
            dispatcher.completedWork(task);
            IOTDB_DEBUG("Threadpool: finished task ")
        }
    }
}

<<<<<<< HEAD
void ThreadPool::start(size_t numberOfThreads) {
    numThreads = numberOfThreads;
    start();
}


void ThreadPool::start() {
  if (run)
    return;
  run = true;
  /* spawn threads */
//  auto num_threads = std::thread::hardware_concurrency();
  IOTDB_DEBUG("Threadpool: Spawning " << numThreads << " threads")
  for (uint64_t i = 0; i < numThreads; ++i) {
    threads.push_back(std::thread(std::bind(&ThreadPool::worker_thread, this)));
  }
  /* TODO: pin each thread to a fixed core */
=======
void ThreadPool::start(size_t numberOfThreads)
{
    numThreads = numberOfThreads;
    if (run)
        return;
    run = true;
    /* spawn threads */
    //  auto num_threads = std::thread::hardware_concurrency();
    IOTDB_DEBUG("Threadpool: Spawning " << numThreads << " threads")
    for (uint64_t i = 0; i < numThreads; ++i) {
        threads.push_back(std::thread(std::bind(&ThreadPool::worker_thread, this)));
    }
    /* TODO: pin each thread to a fixed core */
>>>>>>> bcc72629
}

void ThreadPool::stop()
{
    if (!run)
        return;
    run = false;
    /* wake up all threads in the dispatcher,
     * so they notice the change in the run variable */
    Dispatcher::instance().unblockThreads();
    /* join all threads if possible */
    for (auto& thread : threads) {
        if (thread.joinable())
            thread.join();
    }
}
} // namespace iotdb<|MERGE_RESOLUTION|>--- conflicted
+++ resolved
@@ -42,7 +42,6 @@
     }
 }
 
-<<<<<<< HEAD
 void ThreadPool::start(size_t numberOfThreads) {
     numThreads = numberOfThreads;
     start();
@@ -60,21 +59,6 @@
     threads.push_back(std::thread(std::bind(&ThreadPool::worker_thread, this)));
   }
   /* TODO: pin each thread to a fixed core */
-=======
-void ThreadPool::start(size_t numberOfThreads)
-{
-    numThreads = numberOfThreads;
-    if (run)
-        return;
-    run = true;
-    /* spawn threads */
-    //  auto num_threads = std::thread::hardware_concurrency();
-    IOTDB_DEBUG("Threadpool: Spawning " << numThreads << " threads")
-    for (uint64_t i = 0; i < numThreads; ++i) {
-        threads.push_back(std::thread(std::bind(&ThreadPool::worker_thread, this)));
-    }
-    /* TODO: pin each thread to a fixed core */
->>>>>>> bcc72629
 }
 
 void ThreadPool::stop()
